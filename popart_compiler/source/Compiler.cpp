--- conflicted
+++ resolved
@@ -400,14 +400,9 @@
           impl->usedIpus.size() * impl->replicationFactor);
 
   if (!device) {
-<<<<<<< HEAD
-    logging::warn(
-        "No IPU device found, falling back to CPU emulator (IPU Model)");
-=======
     logging::warn("No IPU device found, falling back to CPU emulator (IPU "
                   "Model) number of IPUs requested {}",
                   impl->usedIpus.size() * impl->replicationFactor);
->>>>>>> 015a989b
     device = popart::DeviceManager::createDeviceManager().createCpuDevice();
   } else {
     logging::debug("Acquired IPU device, running on device.");
@@ -571,13 +566,10 @@
   ERROR("Unsupported popart type in return: " << info.data_type());
 }
 
-<<<<<<< HEAD
-=======
 bool Compiler::TensorIdIsValid(poptorch::TensorId id) const {
   return id < impl->ids.size();
 }
 
->>>>>>> 015a989b
 std::vector<std::int64_t> Compiler::GetSize(poptorch::TensorId id) {
   popart::TensorInfo info = impl->session->getInfo(impl->ids[id]);
 
